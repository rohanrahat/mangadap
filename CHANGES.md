--- conflicted
+++ resolved
@@ -76,15 +76,12 @@
    don't require an analysis plan yanny parameter file.
  - Docstring updates for modules up through `StellarContinuumModel`, but
    still lots to do.
-<<<<<<< HEAD
- - Incorporate change from 'PREDISP' to 'LSFPRE' and 'DISP' to 'LSFPOST'
-   in the spectral resolution extensions produced by the DRP.
-=======
  - Consolidates the common functionality in `MaNGADataCube` and
    `MaNGARSS` into a new, repurposed `DRPFits` base class.
  - Global data from unique DAPTYPEs now put in separate extensions of
    the DAPall file.
->>>>>>> 59910762
+ - Incorporate change from 'PREDISP' to 'LSFPRE' and 'DISP' to 'LSFPOST'
+   in the spectral resolution extensions produced by the DRP.
 
 
 2.5.2 (14 Feb 2020)
