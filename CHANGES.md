--- conflicted
+++ resolved
@@ -2,13 +2,10 @@
 --------
 
  - Hotfix to accommodate change in padding computation in ppxf>=6.7.15
-<<<<<<< HEAD
+ - Fixed units bug in `flux_to_fnu`
  - Change from `time.clock()` to `time.perf_counter()`
  - Bug fix in record array dimensionality when writing to binary table
  - Minor plotting changes for Overview paper plots
-=======
- - Fixed units bug in `flux_to_fnu`
->>>>>>> 71f8ddd4
 
 TODO:
  - Add channel with R in kpc
@@ -26,7 +23,7 @@
  - Add spectral-index continuum and model indices to the MAPS files
 
  - Add errors to DAPall
- - Add fraction of spectra with sigma < sigma_corr to DAPall
+ - Add fraction of spectra with `sigma < sigma_corr` to DAPall
 
 
 2.3.0 (31 Jan 2019)
