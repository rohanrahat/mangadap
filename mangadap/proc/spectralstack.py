# Licensed under a 3-clause BSD style license - see LICENSE.rst
# -*- coding: utf-8 -*-
"""

Stack some spectra!

----

.. include license and copyright
.. include:: ../include/copy.rst

----

.. include common links, assuming primary doc root is up one directory
.. include:: ../include/links.rst
"""



import numpy
from scipy import sparse, interpolate
from matplotlib import pyplot, rc

#from astropy.io import fits
import astropy.constants

from ..par.parset import KeywordParSet
from ..util.covariance import Covariance
from ..util.filter import interpolate_masked_vector
from ..util.sampling import Resample, spectral_coordinate_step

<<<<<<< HEAD
from matplotlib import pyplot, rc
import time
from IPython import embed

# Add strict versioning
# from distutils.version import StrictVersion
=======
>>>>>>> 44a005fb

class SpectralStackPar(KeywordParSet):
    r"""
    Class with parameters used to set how to stack a set of spectra.
    See :class:`mangadap.par.parset.ParSet` for attributes.

    .. todo::
        Allow for sigma rejection.

    The defined parameters are:

    .. include:: ../tables/spectralstackpar.rst

    .. warning::

        Velocity registration is currently *not* implemented.

    """
    def __init__(self, operation='mean', register=False, cz=None, covar_mode='none',
                 covar_par=None):
        in_fl = [ int, float ]
        ar_like = [ numpy.ndarray, list ]
        op_options = SpectralStack.operation_options()
        covar_options = SpectralStack.covariance_mode_options()
        
        pars = ['operation', 'register', 'cz',  'covar_mode',   'covar_par']
        values = [operation, register, cz, covar_mode, covar_par]
        defaults = ['mean', False, None, 'none', None]
        options = [op_options, None, None, covar_options, None]
        dtypes = [str, bool, ar_like, str, in_fl+ar_like]
        descr = ['Operation to perform for the stacked spectrum.  See ' \
                    ':func:`SpectralStack.operation_options` for the available operation options.',
                 'Flag to register the spectra by deshifting them based on their observed *cz* ' \
                    'velocities.  This is done before adding them based on a provided ' \
                    'prior measurement of the velocities.',
                 'List of measured *cz* velocities used to register the spectra.',
                 'Describes how to incorporate covariance into the spectral stacking.  ' \
                    'See :func:`SpectralStack.covariance_mode_options` for the available options.',
                 'The parameter(s) needed to perform a given method of handling the ' \
                    'covariance.  See :func:`SpectralStack.covariance_mode_options` for the ' \
                    'available options.']
        super().__init__(pars, values=values, defaults=defaults, options=options, dtypes=dtypes,
                         descr=descr)

    def toheader(self, hdr):
        """
        Copy the information to a header.

        Args:
            hdr (`astropy.io.fits.Header`_):
                Header object to write to.

        Returns:
            `astropy.io.fits.Header`_ : Edited header object.
        """
        hdr['STCKOP'] = (self['operation'], 'Stacking operation')
        hdr['STCKVREG'] = (str(self['register']), 'Spectra shifted in velocity before stacked')
        hdr['STCKCRMD'] = (str(self['covar_mode']), 'Stacking treatment of covariance')
        hdr['STCKCRPR'] = (str(self['covar_par']), 'Covariance parameter(s)')
        return hdr

    def fromheader(self, hdr):
        """
        Copy the information from the header

        Args:
            hdr (`astropy.io.fits.Header`_):
                Header object to read from.
        """
        self['operation'] = hdr['STCKOP']
        self['register'] = eval(hdr['STCKVREG'])
        self['covar_mode'] = hdr['STCKCRMD']
        self['covar_par'] = eval(hdr['STCKCRPR'])


class SpectralStack:
    r"""
    Class whose primary function is to stack a set of spectra while
    treating covariance between spectra.

    See :func:`covariance_mode_options` for available methods of
    accounting for covariance.

    Class also approximates the resulting spectral resolution of the
    stacked data.

    .. todo::
        List attributes

    """
    def __init__(self):
        # Keep the matrix used to bin the spectra. This will be a
        # scipy.sparse.csr_matrix.
        self.rebin_T = None

        # Internal arrays for callback
        self.wave = None
        self.flux = None
        self.fluxsqr = None
        self.fluxmean = None
        self.fluxsdev = None
        self.npix = None
        self.ivar = None
        self.sres = None
        self.covar = None

    @staticmethod
    def _check_covariance_type(covariance_mode, covar, ivar):
        """
        Check that the covariance variable has the correct type for
        the given mode.

        Args:
            covariance_mode (:obj:`str`):
                Covariance handling mode; see
                :func:`covariance_mode_options`.
            covar (None, :obj:`float`, :class:`mangadap.util.covariance.Covariance`):
                The object to check the type against the covariance
                handling mode.
            ivar (None, object):
                Inverse variance. Only check performed is whether or
                not this is None.
            
        Returns:
            :obj:`bool`: Flag that type is correct.
        """
        if covariance_mode == 'none':
            return True
        if covariance_mode in ['calibrate', 'channels', 'wavelengths'] and ivar is None:
            return False
        if covariance_mode == 'calibrate' and not isinstance(covar, float):
            return False
        if covariance_mode == 'calibrate':
            return True
        if not isinstance(covar, Covariance):
            return False
        return covar.dim == 3

    @staticmethod
    def _check_covariance_shape(covariance_mode, covar, nwave, nspec):
        """
        Check that the input covariance object has the correct shape
        for the given mode.

        Args:
            covariance_mode (:obj:`str`):
                Covariance handling mode; see
                :func:`covariance_mode_options`.
            covar (None, :obj:`float`, :class:`mangadap.util.covariance.Covariance`):
                The object to check the type against the covariance
                handling mode.
            nwave (:obj:`int`):
                Number of wavelength channels.
            nspec (:obj:`int`):
                Number of spectra.

        Returns:
            :obj:`bool`: Flag that the covariance data has the
            correct shape.
        """
        if covariance_mode in [ 'none', 'calibrate']:
            return True
        if covariance_mode in [ 'full', 'approx_correlation' ] \
                and (covar.dim != 3 or covar.shape[-1] != nwave):
            return False
        if covar.shape[0] != nspec:
            return False
        return True

    @staticmethod
    def _get_input_mask(flux, ivar=None, mask=None, dtype=bool):
        """
        Construct the baseline mask using the input arrays.

        Args:
            flux (`numpy.ndarray`_, `numpy.ma.MaskedArray`_):
                Input flux array.
            ivar (`numpy.ndarray`_):
                Inverse variance array. Mask excludes any inverse
                variance values that are not greater than 0.
            mask (`numpy.ndarray`_):
                Baseline boolean mask array.
            dtype (data type):
                Output data type for array.
        
        Returns:
            `numpy.ndarray`_: Boolean mask array converted to
            ``dtype``.
        """
        inp_mask = numpy.zeros(flux.shape, dtype=bool) if mask is None else mask
        if isinstance(flux, numpy.ma.MaskedArray):
            inp_mask |= numpy.ma.getmaskarray(flux)
        if ivar is not None:
            inp_mask |= numpy.invert(ivar>0)
        return inp_mask.astype(dtype)

    @staticmethod
    def _check_input_sres(sres, nspec):
        r"""
        Check the shape and type of the input spectral resolution.

        If the input is a masked array, interpolate over the mask.

        Args:
            sres (`numpy.ndarray`_, `numpy.ma.MaskedArray`_):
                Input spectral resolution data. If None, None is
                returned.
            nspec (:obj:`int`):
                Expected number of spectra.

        Returns:
            `numpy.ndarray`_: The interpolated spectral resolution
            vectors. If the input ``sres`` is a single vector, the
            spectral resolution is repeated for each spectrum. Shape
            is :math:`(N_{\rm spec}, N_{\rm wave})`. If the input
            ``sres`` is None, instead None is returned.
        """
        if sres is None:
            return None
        if sres.ndim > 2:
            raise ValueError('Spectral resolution must be 2D or less.')
        if sres.ndim == 2 and nspec > 0 and sres.shape[0] != nspec:
            raise ValueError('Spectral resolution array is not the correct shape.')
        _sres = sres
        if isinstance(sres, numpy.ma.MaskedArray):
            _sres = numpy.apply_along_axis(interpolate_masked_vector, 1,
                                           sres.reshape(1,-1) if sres.ndim == 1 else sres)
            if sres.ndim == 1:
                _sres = _sres[0,:]
        if _sres.ndim == 2 or nspec == 0:
            return _sres
        return numpy.array([_sres]*nspec)

    def _set_rebin_transfer_matrix(self, binid, binwgt=None):
        r"""
        Construct the transfer matrix that rebins the spectra.

        The shape of the transfer matrix is :math:`(N_{\rm bin}
        \times N_{\rm spec})` with the expectation that the spectrum
        flux array has shape :math:`(N_{\rm spec} \times N_{\rm
        wave})`.

        The binned spectra are calculated by matrix multiplication,
        :math:`\mathbf{B} = \mathbf{T} \times \mathbf{F}` such that
        the covariance matrix can be calculated as :math:`\mathbf{C}
        = \mathbf{T} \times \mathbf{\Sigma} \times \mathbf{T}^{\rm
        T}`, where :math:`\mathbf{\Sigma}` is the covariance matrix
        in the flux array, :math:`\mathbf{F}`.

        If weighting, the sum of the weights is normalized to the
        number of points included in the bin.

        Args:
            binid (`numpy.ndarray`_):
                Index, one per spectrum in the flux array, for the
                binned spectrum. Indices of less than one are
                ignored.
            binwgt (`numpy.ndarray`_, optional):
                List of weights for the spectra. If not provided, the
                weights are uniform.
        """
        nspec = binid.size
        valid = binid > -1
        unique_bins = numpy.unique(binid[valid])
        nbin = len(unique_bins)
        self.rebin_T = numpy.zeros((nbin,nspec), dtype=float)
        for j in range(nbin):
            indx = binid == unique_bins[j]
            self.rebin_T[j,indx] = 1.0 if binwgt is None else \
                                    binwgt[indx]*numpy.sum(indx)/numpy.sum(binwgt[indx])
        self.rebin_T = sparse.csr_matrix(self.rebin_T)

    def _stack_without_covariance(self, flux, ivar=None, sres=None, linear_sres=False):
        """
        Stack the spectra, ignoring any covariance that may or may not
        exist.

        This method calculates the sum of the flux, flux^2, and
        determines the number of pixels in the sum. Sets
        :attr:`flux`, :attr:`fluxsqr`, :attr:`npix`, :attr:`ivar`,
        :attr:`sres`. The stored data is always based on the **sum**
        of the spectra in the stack.
        
        Args:
            flux (`numpy.ma.MaskedArray`_):
                Flux array.
            ivar (:obj:`numpy.ma.MaskedArray`, optional):
                The inverse variance array.
            sres (`numpy.ma.MaskedArray`_, optional):
                1D or 2D spectral resolution as a function of
                wavelength for all or each input spectrum. Default is
                to ignore any spectral resolution data.
            linear_sres (:obj:`bool`, optional):
                Construct the combined resolution as the mean of the
                input instrumental FWHM (1/sres). If False, the
                quadratic mean is used (i.e., rms =
                sqrt(mean(square))); this mode is formally correct
                for the second moment of the combined LSF (however,
                note that this not the same as the accuracy of a
                Gaussian fit to the combined line profile; cf. Law et
                al. 2020).
        """
        # Convert the stack transform matrix to a dense array
        rt = self.rebin_T.toarray()
        # Relevant shapes
        nstack, nspec = rt.shape
        nwave = flux.shape[-1]

        # Get the number of pixels included in the stack of each spectrum.
        gpm = numpy.logical_not(numpy.ma.getmaskarray(flux)).astype(int)
        self.npix = numpy.dot(rt, gpm)

        # The gymnastics below are done primarily to ensure that stacks
        # that only include a single spectrum do *not* lose their
        # masked values in the array with the stacked spectra. I.e.,
        # these spectra are simply copied to the stacked array,
        # whereas numpy.dot is used for the stack calculations. NOTE:
        # numpy.ma.dot was abandoned because it is *much* slower than
        # the simple multiplication by the gpm done below.

        # Calculate the number of spectra in each stack
        nspec_per_stack = numpy.sum((rt > 0).astype(int), axis=1)

        # Construct the output vectors
        self.flux = numpy.ma.zeros((nstack, nwave), dtype=float)
        self.fluxsqr = numpy.ma.zeros((nstack, nwave), dtype=float)
        self.ivar = None
        if ivar is not None:
            self.ivar = numpy.ma.zeros((nstack, nwave), dtype=float)
        self.sres = None
        if sres is not None:
            Tc = numpy.sum(rt, axis=1)
            Tc[numpy.logical_not(Tc>0)] = 1.0
            self.sres = numpy.ma.zeros((nstack, nwave), dtype=float)
        
        # Find the stacked spectra that include more than one input
        # spectrum
        stacki, speci = numpy.where((nspec_per_stack[:,None] > 1) & (rt > 0))
        # Do the stacking
        self.flux[stacki] = numpy.dot(rt[stacki,:][:,speci], gpm[speci]*flux.data[speci])
        self.fluxsqr[stacki] = numpy.dot(rt[stacki,:][:,speci],
                                         numpy.square(gpm[speci]*flux.data[speci]))
        if self.ivar is not None:
            self.ivar[stacki] = numpy.ma.power(numpy.dot(numpy.square(rt[stacki,:][:,speci]),
                                        numpy.ma.divide(gpm[speci], ivar[speci]).filled(0.0)), -1.)
        if self.sres is not None:
            self.sres[stacki] = numpy.ma.power(numpy.dot(rt[stacki,:][:,speci],
                                                    numpy.ma.power(sres[speci], -1).filled(0.0))
                                                / Tc[stacki,None], -1) if linear_sres \
                                    else numpy.ma.power(numpy.dot(rt[stacki,:][:,speci],
                                                    numpy.ma.power(sres[speci], -2).filled(0.0))
                                                / Tc[stacki,None], -0.5)

        # Copy over the data from the "stacks" that only include single
        # spectra
        stacki, speci = numpy.where((nspec_per_stack[:,None] == 1) & (rt > 0))
        self.flux[stacki] = flux[speci]
        self.fluxsqr[stacki] = numpy.square(flux[speci])
        if self.ivar is not None:
            self.ivar[stacki] = ivar[speci]
        if self.sres is not None:
            self.sres[stacki] = sres[speci]

        # Ensure that pixels with zero contributions are masked;
        # spectral resolution vectors are *not* masked.
        self.flux[self.npix == 0] = numpy.ma.masked
        self.fluxsqr[self.npix == 0] = numpy.ma.masked
        if self.ivar is not None:
            self.ivar[self.npix == 0] = numpy.ma.masked

    def _stack_without_covariance_muse(self, flux, ivar=None, sres=None, linear_sres=False):
        """
        Stack the spectra, ignoring any covariance that may or may not
        exist.

        This method calculates the sum of the flux, flux^2, and
        determines the number of pixels in the sum. Sets
        :attr:`flux`, :attr:`fluxsqr`, :attr:`npix`, :attr:`ivar`,
        :attr:`sres`. The stored data is always based on the **sum**
        of the spectra in the stack.

        Args:
            flux (`numpy.ma.MaskedArray`_):
                Flux array.
            ivar (:obj:`numpy.ma.MaskedArray`, optional):
                The inverse variance array.
            sres (`numpy.ma.MaskedArray`_, optional):
                1D or 2D spectral resolution as a function of
                wavelength for all or each input spectrum. Default is
                to ignore any spectral resolution data.
            linear_sres (:obj:`bool`, optional):
                Construct the combined resolution as the mean of the
                input instrumental FWHM (1/sres). If False, the
                quadratic mean is used (i.e., rms =
                sqrt(mean(square))); this mode is formally correct
                for the second moment of the combined LSF (however,
                note that this not the same as the accuracy of a
                Gaussian fit to the combined line profile; cf. Law et
                al. 2020).
        """
        # Convert the stack transform matrix to a dense array
        rt = self.rebin_T.toarray()
        rt = rt.astype('float32')
        # Relevant shapes
        nstack, nspec = rt.shape
        nwave = flux.shape[-1]
        # Get the number of pixels included in the stack of each spectrum.
        gpm = numpy.logical_not(numpy.ma.getmaskarray(flux)).astype(int)
        self.npix = numpy.dot(rt, gpm)

        # The gymnastics below are done primarily to ensure that stacks
        # that only include a single spectrum do *not* lose their
        # masked values in the array with the stacked spectra. I.e.,
        # these spectra are simply copied to the stacked array,
        # whereas numpy.dot is used for the stack calculations. NOTE:
        # numpy.ma.dot was abandoned because it is *much* slower than
        # the simple multiplication by the gpm done below.

        # Calculate the number of spectra in each stack
        nspec_per_stack = numpy.sum((rt > 0).astype(int), axis=1)

        # Find the stacked spectra that include more than one input
        # spectrum
        stacki, speci = numpy.where((nspec_per_stack[:, None] > 1) & (rt > 0))

        # include only the unique spectral bins from stacki
        uniq_stacki = numpy.unique(stacki)

        # Construct the output vectors
        self.flux = numpy.ma.zeros((nstack, nwave), dtype='float32')
        new_flux = numpy.ma.zeros((len(stacki),nwave), dtype='float32')
        self.fluxsqr = numpy.ma.zeros((nstack, nwave), dtype='float32')
        new_fluxsqr = numpy.ma.zeros((len(stacki),nwave), dtype='float32')
        self.ivar = None
        if ivar is not None:
            self.ivar = numpy.ma.zeros((nstack, nwave), dtype='float32')
            new_ivar = numpy.ma.zeros((len(stacki),nwave), dtype='float32')
        self.sres = None
        if sres is not None:
            Tc = numpy.sum(rt, axis=1)
            Tc[numpy.logical_not(Tc > 0)] = 1.0
            self.sres = numpy.ma.zeros((nstack, nwave), dtype='float32')
            new_sres = numpy.ma.zeros((len(stacki),nwave), dtype='float32')

        # convert each array into a csr_matrix for
        # efficient dot product computation
        gpm_speci = gpm[speci].astype('float32')
        flux_speci = flux.data[speci].astype('float32')
        gpm_flux_csr_matrix = sparse.csr_matrix(gpm_speci * flux_speci)
        gpm_fluxsqr_csr_marix = sparse.csr_matrix(numpy.square(gpm_speci * flux_speci))

        ivar_speci = ivar[speci].astype('float32')
        gpm_ivar_csr_matrix = sparse.csr_matrix(numpy.ma.divide(gpm_speci, ivar_speci).filled(0.0))

        sres_speci = sres[speci].astype('float32')
        sres_csr_matrix = sparse.csr_matrix(numpy.ma.power(sres_speci, -1).filled(0.0))
        sres_csr_matrix_else = sparse.csr_matrix(numpy.ma.power(sres_speci, -2).filled(0.0))

        # Do the stacking
        # For-loop was implemented due to memory allocation issue where
        # rt[stacki, :][:, speci] was much too large to store in memory
        # as a result of the large dataset that MUSE cubes contain.
        start2 = time.time()
        for i in uniq_stacki:
            spec_bin = numpy.where(stacki == i)
            rt_csr_matrix = sparse.csr_matrix(rt[[i], :][:, speci])
            rt_csr_matrix_sq = sparse.csr_matrix(numpy.square(rt[[i], :][:, speci]))

            new_flux[spec_bin] = sparse.csr_matrix.dot(rt_csr_matrix,
                                                       gpm_flux_csr_matrix).toarray()
            new_fluxsqr[spec_bin] = sparse.csr_matrix.dot(rt_csr_matrix,
                                               gpm_fluxsqr_csr_marix).toarray()
            if self.ivar is not None:
                new_ivar[spec_bin] = numpy.ma.power(sparse.csr_matrix.dot(rt_csr_matrix_sq,
                                                         gpm_ivar_csr_matrix).toarray(), -1.)
            if self.sres is not None:
                new_sres[spec_bin] = numpy.ma.power(sparse.csr_matrix.dot(rt_csr_matrix,
                                                     sres_csr_matrix).toarray()
                                           / Tc[[i], None], -1) if linear_sres \
                    else numpy.ma.power(sparse.csr_matrix.dot(rt_csr_matrix,
                                                  sres_csr_matrix_else).toarray()
                                        / Tc[[i], None], -0.5)
        self.flux[stacki] = new_flux
        self.fluxsqr[stacki] = new_fluxsqr
        if self.ivar is not None:
            self.ivar[stacki] = new_ivar
        if self.sres is not None:
            self.sres[stacki] = new_sres

        # Copy over the data from the "stacks" that only include single
        # spectra
        stacki, speci = numpy.where((nspec_per_stack[:, None] == 1) & (rt > 0))
        self.flux[stacki] = flux[speci]
        self.fluxsqr[stacki] = numpy.square(flux[speci])
        if self.ivar is not None:
            self.ivar[stacki] = ivar[speci]
        if self.sres is not None:
            self.sres[stacki] = sres[speci]

        # Ensure that pixels with zero contributions are masked;
        # spectral resolution vectors are *not* masked.
        self.flux[self.npix == 0] = numpy.ma.masked
        # Ensure that any pixels with NaN values are masked
        self.fluxsqr[self.npix == 0] = numpy.ma.masked
        if self.ivar is not None:
            self.ivar[self.npix == 0] = numpy.ma.masked

    def _stack_with_covariance(self, flux, covariance_mode, covar, ivar=None, sres=None):
        """
        Stack the spectra and incorporate covariance.
        
        Args:
            flux (`numpy.ma.MaskedArray`_):
                Flux array.
            covariance_mode (:obj:`str`):
                Covariance handling mode; see
                :func:`covariance_mode_options`.
            covar (None, :obj:`float`, :class:`mangadap.util.covariance.Covariance`):
                The relevant covariance object that must match the
                needs of the covariance handling mode.
            ivar (:obj:`numpy.ma.MaskedArray`, optional):
                The inverse variance array. Must not be None if
                ``covariance_mode`` is 'channels' or 'wavelengths'.
            sres (`numpy.ma.MaskedArray`_, optional):
                1D or 2D spectral resolution as a function of
                wavelength for all or each input spectrum. Default is
                to ignore any spectral resolution data.
        """
        # First stack without covariance. This sets self.flux,
        # self.fluxsqr, self.npix, self.ivar, self.sres.
        self._stack_without_covariance(flux, ivar=ivar, sres=sres)
        # If calibrating the noise based on the equation,
        #   Noise_corrected = Noise_nocovar * (1 + f * log10(N))
        # apply it and return
        if covariance_mode == 'calibrate':
            if self.ivar is not None:
                self.ivar /= numpy.square(1.0 + covar*numpy.ma.log10(self.npix))
            return

        # Check that the code knows what to do otherwise
        # TODO: Isn't this check done elsewhere?
        if covariance_mode not in ['channels', 'wavelengths', 'approx_correlation', 'full']:
            raise ValueError('Unknown covariance mode: {0}'.format(covariance_mode))

        # Recalibrate the error based on a selection of covariance
        # channels
        recalibrate_ivar = covariance_mode in ['channels', 'wavelengths']
        if recalibrate_ivar and self.ivar is None:
            raise ValueError('Must provide ivar to recalibrate based on covar.')

        # Setup for output
        nbin = self.flux.shape[0]
        nchan = covar.shape[-1]
        self.covar = numpy.empty(nchan, dtype=sparse.csr_matrix)
        variance_ratio = numpy.ma.zeros( (nbin,nchan), dtype=float) \
                            if recalibrate_ivar else None

        # Calculate the covariance in the stack
        for i in range(nchan):
            j = covar.input_indx[i]
            cov_array = covar.full(channel=j)
            self.covar[i] = sparse.triu(self.rebin_T.dot(cov_array.dot(self.rebin_T.T))).tocsr()

            # Get the variance ratio
            if recalibrate_ivar:
                variance_ratio[:,i] = self.covar[i].diagonal() * self.ivar[:,j]
                variance_ratio[numpy.ma.getmaskarray(self.ivar)[:,j],i] = numpy.ma.masked

        self.covar = Covariance(self.covar, input_indx=covar.input_indx)

        # Set ivar by recalibrating the existing data
        if recalibrate_ivar:
            ratio = numpy.ma.median(variance_ratio, axis=1 )
            # TODO: Add a debug mode for this?
#            self._recalibrate_ivar_figure(ratio, ofile='ivar_calibration.pdf')
            self.ivar = numpy.ma.power(ratio, -1.0)[:,None] * self.ivar
            return

        # Get the inverse variance from the full covariance matrix
        self.ivar = numpy.ma.power(self.covar.variance(), -1.) #.filled(0.0)


    def _recalibrate_ivar_figure(self, ratio, ofile=None):
        """
        Make a plot showing the computed inverse variance
        recalibration based on the covariance matrices.

        Args:
            ratio (`numpy.ndarray`_):
                Ratio between the error with and without covariance.
            ofile (:obj:`str`, optional):
                File for the plot.  If None, output to the screen.
        """
        font = { 'size' : 20 }
        rc('font', **font)

        w,h = pyplot.figaspect(1)
        fig = pyplot.figure(figsize=(1.5*w,1.5*h))

        ax = fig.add_axes([0.2,0.3,0.7,0.4])
        ax.minorticks_on()
        ax.tick_params(which='major', length=10, direction='in', top=True, right=True)
        ax.tick_params(which='minor', length=5, direction='in', top=True, right=True)
        ax.grid(True, which='major', color='0.8', zorder=0, linestyle='-', lw=0.5)

        nbin = numpy.sum(self.rebin_T.toarray(), axis=1)
        mod_nbin = numpy.arange(0, numpy.amax(nbin), 0.1)+1
        ax.scatter(nbin, numpy.sqrt(ratio), marker='.', s=50, lw=0, color='k', zorder=3)
        ax.plot(mod_nbin, 1+1.62*numpy.log10(mod_nbin), color='C3', zorder=2)

        ax.text(0.5, -0.18, r'$N_{\rm bin}$', horizontalalignment='center',
                verticalalignment='center', transform=ax.transAxes)
        ax.text(-0.14, 0.5, r'$f_{\rm covar}$',
                horizontalalignment='center', verticalalignment='center',
                transform=ax.transAxes, rotation='vertical')
        ax.text(0.96, 0.1, '8249-12705', horizontalalignment='right',
                verticalalignment='center', transform=ax.transAxes)

        if ofile is None:
            pyplot.show()
        else:
            fig.canvas.print_figure(ofile, bbox_inches='tight')
        fig.clear()
        pyplot.close(fig)

    def _covar_in_mean(self):
        """
        Compute the covariance in the mean spectrum by propagating the
        division by the number of pixels through the covariance matrix.

        Returns:
            :class:`~mangadap.util.covariance.Covariance`: Covariance
            in the mean spectrum. Returns None if :attr:`covar` is
            None.
        """
        if self.covar is None:
            return None
        nchan = self.covar.shape[-1]
        nbin = self.flux.shape[0]
        inpix = numpy.ma.power(self.npix, -1.)
        covar = numpy.empty(nchan, dtype=sparse.csr_matrix)
        for i in range(nchan):
            j = self.covar.input_indx[i]
            _inpix = inpix[:,j,None]*inpix[None,:,j]
            covar[i] = sparse.triu(self.covar.toarray(channel=j) * _inpix).tocsr()
        return Covariance(covar, input_indx=self.covar.input_indx)
            
    def _get_stack_mean(self):
        """
        Convert the summed stack to the mean stacked spectra using
        the internal data.

        Returns:
            :obj:`tuple`: See the return statement for :func:`stack`.
        """
        _ivar = None if self.ivar is None else self.ivar * numpy.square(self.npix)
        return self.wave, self.fluxmean, self.fluxsdev, self.npix, _ivar, self.sres, \
                    self._covar_in_mean()

    @staticmethod
    def operation_options():
        """
        Return the allowed stacking operations.
        
        Current operations are:
            - ``mean``: Construct the mean of the spectra
            - ``sum``: Construct the spectrum sum.

        Returns:
            :obj:`list`: List of available operations.
        """
        return ['mean', 'sum']

    @staticmethod
    def covariance_mode_options(par_needed=False):
        r"""
        Return the list of allowed covariance options.

        The two parameters ``covar_mode`` and ``covar_par`` (see
        :class:`SpectralStackPar`) set how covariance is accounted
        for in the stacking procedure. The valid options are:

            - ``none``: The noise in the stacked spectrum is a
              nominal propagation of the error assuming no
              covariance. No parameters needed.

            - ``calibrate``: Where :math:`N_{\rm bin}` is the number
              of binned spaxels and :math:`\alpha` as a provided
              parameter, the spectral noise is calibrated following:

              .. math::

                    n_{\rm calib} = n_{\rm nominal} (1 + \alpha \log\
                    N_{\rm bin})

            - ``channels``: The noise vector of each stacked spectrum
              is adjusted based on the mean ratio of the nominal and
              formally correct calculations of the noise measurements
              over a number of spectral channels. The channels are
              drawn from across the full spectral range. The number
              of channels to use is a defined parameter. The
              covariance matrix must be provided to :func:`stack`.

            - ``wavelengths``: Functionally equivalent to
              ``channels``; however, the channels to use are set by a
              list of provided wavelengths. The covariance matrix
              must be provided to :func:`stack`.

            - ``approx_correlation``: Approximate the covariance
              matrix using a Gaussian description of the correlation
              between pixels. See
              :func:`mangadap.datacube.datacube.DataCube.approximate_correlation_matrix`.
              The value of :math:`\sigma` provides for the Gaussian
              desciption of :math:`\rho_{ij}` in the correlation
              matrix. The covariance matrix must be provided to
              :func:`stack`.

            - ``full``: The full covariance cube is calculated and
              the noise vectors are constructed using the formally
              correct calculation. No parameters needed. The
              covariance matrix must be provided to :func:`stack`.

        Returns:
            :obj:`list`: List of the allowed modes.
        """
        modes = ['calibrate', 'approx_correlation', 'channels', 'wavelengths']
        if par_needed:
            return modes
        return modes + ['none', 'full']

    @staticmethod
    def parse_covariance_parameters(mode, par):
        """
        Parse the parameters needed for the treatment of the
        covariance when stacking spectra.
    
        Args:
            mode (:obj:`str`):
                Mode to use. Must be an allowed mode; see
                :func:`covariance_mode_options`.
            par (:obj:`str`):
                String representation of the parameters for the
                specified mode.

        Returns:
            :obj:`float`, :obj:`list`: Parameters parsed from the
            input string for the designated covariance mode.

        Raises:
            TypeError:
                Raised if the input parameter could not be converted
                to a float as needed by the specified mode.
            ValueError:
                Raised if the mode is not recognized.
        """
        mode_options = SpectralStack.covariance_mode_options()
        if mode not in mode_options:
            raise ValueError('Mode not among valid options: {0}.\nOptions are: {1}'.format(mode,
                                                                                    mode_options))
        if mode in ['none', 'full']:
            return None
        if mode in ['calibrate', 'approx_correlation']:
            try:
                return float(par)
            except:
                raise TypeError('Could not convert to float: {0}'.format(par))
        if mode == 'channels':
            return int(par) #[ int(e.strip()) for e in par.split(',') ]
        if mode == 'wavelengths':
            return [ float(e.strip()) for e in par.split(',') ]

    @staticmethod
    def min_max_wave(wave, cz):
        r"""
        Determine the minimum and maximum of all shifted wavelength
        ranges.

        Args:
            wave (array-like):
                Original wavelengths.  Should be 1D.
            cz (:obj:`float`, array-like):
                The redshift of one or more spectra to be removed. Each
                element is applied to the wavelength vector to determine the
                maximum wavelength range required to full sample all
                deshifted spectra.

        Returns:
            :obj:`tuple`: Two floats with the minimum and maximum
            wavelengths.

        Raises:
            ValueError:
                Raised if either ``wave`` or ``cz`` have the wrong
                dimensionality.
        """
        _wave = numpy.atleast_1d(wave)
        if _wave.ndim != 1:
            raise ValueError('Wavelength vector should be 1D!')
        _cz = numpy.atleast_1d(cz)
        if _cz.ndim != 1:
            raise ValueError('Velocity should be a float or 1D vector.')
        _wave = numpy.array([numpy.amin(_wave), numpy.amax(_wave)])
        _shifted_wave = _wave[None,:]/(1.+_cz[:,None]/astropy.constants.c.to('km/s').value)
        return numpy.amin(_shifted_wave), numpy.amax(_shifted_wave)

    @staticmethod
    def register(wave, cz, flux, ivar=None, mask=None, sres=None, log=False, base=10.0,
                 keep_range=False, flim=0.5):
        r"""
        Register a set of spectra to the same wavelength range given a
        set of measured velocities.

        .. todo::
            - Allow for correction for deredshifting flux.

        Args:
            wave (`numpy.ndarray`_):
                Single wavelength vector for all input spectra. Must
                be 1D with shape :math:`(N_{\rm wave},)`.
            cz (:obj:`float`, array-like):
                The measured :math:`cz` velocities of all spectra or each
                spectrum individually. The "registration" deshifts all the
                spectra such that :math:`cz = 0`.
            flux (`numpy.ndarray`_, `numpy.ma.MaskedArray`_):
                Flux array to register. Must be 2D with shape
                :math:`(N_{\rm spec},N_{\rm wave})`.
            ivar (`numpy.ndarray`_, `numpy.ma.MaskedArray`_, optional):
                Inverse variance in the spectrum fluxes. Shape must
                match ``flux``.
            mask (`numpy.ndarray`_, optional):
                Boolean array with values in ``flux`` to mask.
                Default assumes nothing is masked. If ``flux`` and/or
                ``ivar`` are masked array, this is included in a
                union with those masks.  Shape must match ``flux``.
            sres (`numpy.ndarray`_, `numpy.ma.MaskedArray`_, optional):
                1D or 2D spectral resolution as a function of
                wavelength for all or each input spectrum. Default is
                to ignore any spectral resolution data. If a masked
                array, the masked pixels are interpolated.
            log (:obj:`bool`, optional):
                Flag that the wavelength vector is sampled
                geometrically in wavelength.
            base (:obj:`float`, optional):
                If the wavelength vector is geometrically sampled,
                this is the base of the logarithmic step.
            keep_range (:obj:`bool`, optional):
                When registering the wavelengths of the shifted
                spectra, keep the identical spectral range as input.
            flim (:obj:`float`, optional):
                Mask any pixels in the output flux arrays that are
                covered by less than this fraction by the input
                masked flux array.

        Returns:
            :obj:`tuple`:Returns four arrays: (1) the new wavelength
            vector common to all spectra; (2) the new masked flux
            array; (3) the new masked inverse variance array, which
            will be None if no inverse variances are provided to the
            function; and (4) the new spectral resolution vectors,
            which will be None if no spectral resolution vectors are
            provided.

        Raises:
            ValueError:
                Raised if the wavelength or velocity offset vectors are
                not one-dimensional, if the flux array is not
                two-dimensional, if the inverse variance or mask arrays
                do not have the same shape as the flux array, or if the
                number of wavelengths does not match the second axis of
                the flux array.
        """
        # Check the input
        if len(wave.shape) != 1:
            raise ValueError('Input wavelength array must be one-dimensional.')
        if len(flux.shape) != 2:
            raise ValueError('Input flux array must be two-dimensional.  To register a single ' \
                             'flux vector, use mangadap.util.sampling.Resample.')
        if flux.shape[1] != wave.size:
            raise ValueError('Flux array shape does not match the wavelength data.')
        if ivar is not None and ivar.shape != flux.shape:
            raise ValueError('Input inverse variance array must have the same shape as flux array.')
        if mask is not None and mask.shape != flux.shape:
            raise ValueError('Input mask array must have the same shape as flux array.')
        if sres is not None and sres.shape != wave.shape and sres.shape != flux.shape:
            raise ValueError('Input spectral resolution data has incorrect shape.')

        # Get the mask
        inp_mask = SpectralStack._get_input_mask(flux, ivar=ivar, mask=mask)

        # Get the spectral resolution (always a masked array)
        inp_sres = SpectralStack._check_input_sres(sres, flux.shape[0])

        # Output spectral range. If keep_range is True, this is the same as the
        # input range; otherwise, this selects the maximum range necessary to
        # accommodate all velocity shifts.
        outRange = [wave[0], wave[-1]] if keep_range \
                        else list(SpectralStack.min_max_wave(wave, cz))

        # Sampling (logarithmic or linear)
        dw = spectral_coordinate_step(wave, log=log, base=base)

        # Calculate the 1-sigma error
        ferr = None if ivar is None else numpy.ma.power(ivar, -0.5)

        # Resample the flux and error
        _cz = numpy.atleast_1d(cz)
        if len(_cz) != 1 and len(_cz) != flux.shape[0]:
            raise ValueError('Must provide one velocity for all spectra or one velocity per '
                             'spectrum.')
        if len(_cz) == 1:
            # Offsetting all spectra by a single velocity
            _wave = wave/(1+cz/astropy.constants.c.to('km/s').value)
            resamp = Resample(flux, e=ferr, mask=inp_mask, x=_wave, inLog=log, newRange=outRange,
                              newdx=dw, base=base)
            _flux = resamp.outy
            _flux[resamp.outf < flim] = numpy.ma.masked
            if ivar is None:
                _ivar = None
            else:
                _ivar = numpy.ma.power(resamp.oute, -2)
                _ivar[numpy.ma.getmaskarray(_flux)] = numpy.ma.masked

            # Interpolate the spectral resolution at the location of the new
            # wavelength vector
            _sres = None if inp_sres is None \
                        else interpolate.interp1d(_wave, inp_sres, axis=1, assume_sorted=True,
                                                  fill_value='extrapolate')(resamp.outx)
            return resamp.outx, _flux, _ivar, _sres

        # Need to resample each vector independently

        # Get the shifted wavelengths
        _wave = wave[None,:]/(1.+_cz[:,None]/astropy.constants.c.to('km/s').value)

        # Resample the first spectrum. Done outside of a loop to make sure to
        # get the length of the new spectra.
        resamp = Resample(flux[0], e=None if ferr is None else ferr[0], mask=inp_mask[0],
                          x=_wave[0], inLog=log, newRange=outRange, newdx=dw, base=base)

        # Get the new wavelength array (should be the same for all spectra)
        newwave = resamp.outx

        # Init the flux array and apply the mask
        _flux = numpy.ma.MaskedArray(numpy.zeros((flux.shape[0],resamp.outy.size), dtype=float))
        _flux[0] = resamp.outy
        _flux[0,resamp.outf < flim] = numpy.ma.masked

        # Init the error array
        _ferr = numpy.zeros_like(_flux, dtype=float)
        if ferr is not None:
            _ferr[0] = resamp.oute

        # Init the spectral resolution vector(s)
        _sres = None
        if inp_sres is not None:
            _sres = numpy.zeros_like(_flux.data, dtype=float)
            _sres[0] = interpolate.interp1d(wave, inp_sres[0], assume_sorted=True,
                                            fill_value='extrapolate')(resamp.outx)

        # Loop over the remaining spectra
        for i in range(1,flux.shape[0]):
            resamp = Resample(flux[i], e=None if ferr is None else ferr[i], mask=inp_mask[i],
                              x=_wave[i], inLog=log, newx=newwave)
            _flux[i] = resamp.outy
            _flux[i,resamp.outf < flim] = numpy.ma.masked
            if ferr is not None:
                _ferr[i] = resamp.oute
            if inp_sres is not None:
                _sres[i] = interpolate.interp1d(_wave[i], inp_sres[i], assume_sorted=True,
                                                fill_value='extrapolate')(newwave)

        # Compute the inverse variance
        if ivar is None:
            _ivar = None
        else:
            _ivar = numpy.ma.power(_ferr, -2)
            _ivar[numpy.ma.getmaskarray(_flux)] = numpy.ma.masked

        # Done
        return newwave, _flux, _ivar, _sres

    @staticmethod
    def build_covariance_data(cube, covariance_mode, covariance_par):
        """
        Construct the covariance data needed by the specified
        covariance mode.

        Args:
            cube (:class:`mangadap.datacube.datacube.DataCube`):
                Datacube object to bin.
            covariance_mode (:obj:`str`):
                Mode to use. Must be an allowed mode; see
                :func:`covariance_mode_options`.
            covariance_par (:obj:`int`, :obj:`float`, :obj:`list`):
                Parameters required by the specified mode.

        Returns:
            None, :obj:`float`,
            :class:`mangadap.util.covariance.Covariance`: Covariance
            data relevant to the selected mode.

        Raises:
            ValueError:
                Raised if the covariance mode is not valid or if a
                covariance matrix cannot be computed for the provided
                datacube.
            TypeError:
                Raised if the covariance parameters do not have the
                correct type.
        """
        # Check that the covariance data is correct
        if covariance_mode is not None \
                and covariance_mode not in SpectralStack.covariance_mode_options():
            raise ValueError('Unrecognized method for covariance: {0}'.format(covariance_mode))
        if covariance_mode is None:
            covariance_mode = 'none'
        if covariance_mode == 'none':
            return None
        
        if covariance_mode == 'calibrate':
            return covariance_par

        # TODO: I don't think this catches every use case...
        if not cube.can_compute_covariance:
            raise ValueError('Cannot compute covariance for the provided datacube.')

        if covariance_mode in [ 'channels', 'wavelengths' ]:
            if covariance_mode == 'channels':
                if not isinstance(covariance_par, int):
                    raise TypeError('Unable to handle \'channels\' covariance parameter with ' \
                                    'type: {0}'.format(type(covariance_par)))
                _covariance_par = numpy.linspace(0,cube.nwave-1,num=covariance_par).astype(int)
            else:
                _covariance_par = covariance_par
                if isinstance(_covariance_par, float):
                    _covariance_par = numpy.array([covariance_par])
                if isinstance(_covariance_par, list):
                    _covariance_par = numpy.array(covariance_par)
                if not isinstance(_covariance_par, numpy.ndarray):
                    raise TypeError('Unable to handle covariance parameter of type: {0}'.format(
                                    type(covariance_par)))

                # Convert the wavelengths to channel numbers
                _covariance_par = numpy.unique(numpy.argsort(numpy.absolute(
                                                cube.wave[:,None]-_covariance_par[None,:]),
                                                             axis=1)[0,:])
            return cube.covariance_cube(channels=_covariance_par)

        if covariance_mode == 'approx_correlation':
            if not isinstance(covariance_par, float):
                raise TypeError('For approximate correlation matrix, provide sigma as a float.')
            return cube.covariance_cube(sigma_rho=covariance_par)

        if covariance_mode == 'full':
            warnings.warn('Sit back.  This is going to take a while...')
            return cube.covariance_cube()

        raise ValueError('Unrecognized covariance method: {0}'.format(covariance_mode))


    def stack_datacube(self, cube, binid, par=None):
        r"""
        Wrapper function for :func:`stack` that accepts a datacube
        object.

        .. todo::
            - List the required elements of ``par``.

        Args:
            cube (:class:`mangadap.datacube.datacube.DataCube`):
                Datacube to stack.
            binid (:obj:`numpy.ndarray`):
                Indices of the bin in which to place each spectrum.
                Shape must be the flattened spatial shape of the
                datacube; i.e., :math:`(N_{\rm spec},)`.
            par (:class:`SpectralStackPar`, optional):
                Set of parameters used to define how to stack the
                spectra. See :func:`stack`. Does not need to be
                provided on initialization, but a parameter set is
                required for all the stacking routines.

        Returns:
            :obj:`tuple`: See the return statement for :func:`stack`.
        """
        flux = cube.copy_to_masked_array(flag=cube.do_not_stack_flags())
        ivar = cube.copy_to_masked_array(attr='ivar', flag=cube.do_not_stack_flags())
        sres = cube.copy_to_array(attr='sres')
        covar = SpectralStack.build_covariance_data(cube, par['covar_mode'], par['covar_par'])

        # Make sure all the inverse variance values are valid
        indx = numpy.invert(ivar > 0)
        if numpy.any(indx):
            flux.mask |= indx
            ivar.mask |= indx

        return self.stack(cube.wave, flux, binid=binid, ivar=ivar, log=True, keep_range=True) \
                    if par is None else \
                    self.stack(cube.wave, flux, operation=par['operation'], binid=binid, ivar=ivar,
                               sres=sres, cz=par['cz'], log=True,
                               covariance_mode=par['covar_mode'], covar=covar, keep_range=True)

    def stack(self, wave, flux, operation='mean', binid=None, binwgt=None, ivar=None, mask=None,
              sres=None, cz=None, log=False, base=10.0, covariance_mode=None, covar=None,
              keep_range=False, muse_mode=True): # added a MUSE varaible for now
        r"""
        Stack a set of spectra.

        The method also sets all the returned variables to the
        internal attributes; however, they are always kept as the
        sum, not the mean, of the spectra, regardless of the value of
        ``operation``.

        .. todo:
            - Allow for renormalization of spectra before stacking.
              Where and how, TBD.
            - If only one spectrum returned, return flux array as a
              single vector?

        Args:
            wave (`numpy.ndarray`_):
                Single wavelength vector for all input spectra.
            flux (`numpy.ndarray`_, `numpy.ma.MaskedArray`_):
                Spectrum flux values. Shape must be :math:`(N_{\rm
                spec}, N_{\rm wave})`.
            operation (:obj:`str`, optional):
                Stacking operation to perform. See
                :func:`operation_options`.
            binid (`numpy.ndarray`_, optional):
                Indices of the bin in which to place each spectrum.
                Shape is :math:`(N_{\rm spec},)`. If not provided,
                all the spectra will be combined.
            binwgt (`numpy.ndarray`_, optional):
                Weights for each of the spectra. All weights must be
                positive. A binwgt of 0 is considered identical to
                masking the spectrum. Shape is :math:`(N_{\rm
                spec},)`. If None, weights are uniform.
            ivar (`numpy.ndarray`_, `numpy.ma.MaskedArray`_, optional):
                Inverse variance in the spectrum fluxes. Shape must
                match ``flux``.
            mask (`numpy.ndarray`_, optional):
                Binary mask values for the spectrum fluxes
                (False=unmasked; True=masked). Shape must match
                ``flux``. Default assumes no pixel mask.
            sres (`numpy.ndarray`_, `numpy.ma.MaskedArray`_, optional):
                1D or 2D spectral resolution as a function of
                wavelength for all or each input spectrum. Shape must
                be :math:`(N_{\rm wave},)` or :math:`(N_{\rm
                spec},N_{\rm wave})`. If provided as a masked array,
                masked pixels are replaced with the interpolated
                resolution at that location.
            cz (`numpy.ndarray`_, optional):
                Vector with measured :math:`cz` velocities used to deshift
                the spectra before stacking. See :func:`register`.
            log (:obj:`bool`, optional):
                Flag that the wavelength vector is geometrically stepped
                in wavelength.
            base (:obj:`float`, optional):
                If the wavelength vector is geometrically stepped, this
                is the base of the logarithmic step.
            covariance_mode (:obj:`str`, optional):
                Keyword for method to use for dealing with covariance;
                see :func:`covariance_mode_options`.
            covar (:obj:`float`, :class:`mangadap.util.covariance.Covariance`, optional):
                Covariance object to use, which must match the
                expectation from the covariance mode.  See
                :func:`covariance_mode_options` and
                :func:`_check_covariance_type`.
            keep_range (:obj:`float`, optional):
                When registering the wavelengths of the shifted spectra,
                keep the identical spectral range as input.

        Returns:
            :obj:`tuple`: Returns seven objects: the wavelength
            vector, the stacked flux, the standard deviation in the
            stacked flux, the number of spectra in each stacked
            pixel, the stacked inverse variance, the stacked spectral
            resolution, and the stacked covariance.
            
        Raises:
            ValueError:
                Raised if the wavelength vector is not
                one-dimensional, if the flux array is not
                two-dimensional, if the ancillary arrays (inverse
                variance, weights, mask) do not have the same shape
                as the flux array, if any of the weights are
                negative, or if the number of wavelengths does not
                match the second axis of the flux array. Also raised
                if the covariance mode is not recognized; see
                :func:`covariance_mode_options`.
            TypeError:
                Raised if the object type of ``covar`` does not match
                what is expected given ``covariance_mode``.
            NotImplementedError:
                Raised if the requesting to both velocity register
                the spectra and correct the error vectors for spatial
                covariance.
        """
        # Check the input shapes
        if len(wave.shape) != 1:
            raise ValueError('Input wavelength vector must be one-dimensional!')
        nwave = wave.size
        if len(flux.shape) != 2:
            raise ValueError('Can only stack two-dimensional matrices.')
        if flux.shape[1] != nwave:
            raise ValueError('Flux array shape does not match the wavelength data.')
        if ivar is not None and flux.shape != ivar.shape:
            raise ValueError('Shape of the inverse-variance array must match the flux array.')
        if mask is not None and flux.shape != mask.shape:
            raise ValueError('Shape of the mask array must match the flux array.')
        if sres is not None and sres.shape != wave.shape and sres.shape != flux.shape:
            raise ValueError('Input spectral resolution data has incorrect shape.')

        nspec = flux.shape[0]
        if binid is not None and binid.size != nspec:
            raise ValueError('Length of binid must match the number of input spectra.')
        if binwgt is not None:
            if binwgt.size != nspec:
                raise ValueError('Length of binwgt must match the number of input spectra.')
            if numpy.any(binwgt < 0):
                raise ValueError('Weights cannot be negative.')

        # Check that the covariance data is correct
        if covariance_mode is not None \
                and covariance_mode not in SpectralStack.covariance_mode_options():
            raise ValueError('Unrecognized method for covariance: {0}'.format(covariance_mode))
        if covariance_mode is None:
            covariance_mode = 'none'
        if muse_mode is True:
            muse_mode = 'true'
        if not SpectralStack._check_covariance_type(covariance_mode, covar, ivar):
            raise TypeError('Incorrect covariance and/or inverse variance object type for input ' \
                            'mode:\n mode: {0}\n input covar type: {1}\n input ivar' \
                            ' type: {2}'.format(covariance_mode, type(covar), type(ivar)))
        if not SpectralStack._check_covariance_shape(covariance_mode, covar, nwave, nspec):
            raise ValueError('Covariance object has incorrect shape for use with specified mode.')
        if isinstance(covar, Covariance) and cz is not None:
            raise NotImplementedError('Currently cannot both velocity register and apply ' \
                                      'covariance matrix calculation!')
        
        # Get the masked, velocity registered flux and inverse variance
        # arrays
        if cz is None:
            _mask = SpectralStack._get_input_mask(flux, ivar=ivar, mask=mask)
            _flux = numpy.ma.MaskedArray(flux, mask=_mask)
            _ivar = None if ivar is None else numpy.ma.MaskedArray(ivar, mask=_mask)
            _sres = SpectralStack._check_input_sres(sres, flux.shape[0])
            self.wave = wave
        else:
            self.wave, _flux, _ivar, _sres = self.register(wave, cz, flux, ivar=ivar, mask=mask,
                                                           sres=sres, log=log, base=base,
                                                           keep_range=keep_range)

        # Calculate the transfer matrix
        self._set_rebin_transfer_matrix(numpy.zeros(nspec, dtype=int) 
                                            if binid is None else binid, binwgt=binwgt)

        # Stack the spectra with or without covariance
        if covariance_mode == 'none':
            if muse_mode == 'true':
                self._stack_without_covariance_muse(_flux, ivar=_ivar, sres=_sres)
            else:
                self._stack_without_covariance(_flux, ivar=_ivar, sres=_sres)
        else:
            self._stack_with_covariance(_flux, covariance_mode, covar, ivar=_ivar, sres=_sres)

        # Calculate the standard deviation in the flux, even if the flux
        # operation is to sum the data
        self.fluxmean = self.flux/self.npix
        self.fluxsdev = numpy.ma.sqrt((self.fluxsqr/self.npix - numpy.square(self.fluxmean))
                                            * self.npix*numpy.ma.power((self.npix-1), -1.))

        # Interpolate across any masked pixels in the spectral
        # resolution array, if provided and requested.
        if self.sres is not None:
            if numpy.sum(self.sres.mask) == 0:
                self.sres = self.sres.data
            else:
                outshape = self.sres.shape
                self.sres = numpy.apply_along_axis(interpolate_masked_vector, 1,
                                                   self.sres.reshape(1,-1) if self.sres.ndim == 1
                                                        else self.sres.reshape(outshape[0], -1)
                                                   ).reshape(outshape)

        # Return the stacked data
        if operation == 'sum':
            return self.wave, self.flux, self.fluxsdev, self.npix, self.ivar, self.sres, self.covar
        return self._get_stack_mean()<|MERGE_RESOLUTION|>--- conflicted
+++ resolved
@@ -16,6 +16,9 @@
 """
 
 
+import time
+
+from IPython import embed
 
 import numpy
 from scipy import sparse, interpolate
@@ -29,15 +32,8 @@
 from ..util.filter import interpolate_masked_vector
 from ..util.sampling import Resample, spectral_coordinate_step
 
-<<<<<<< HEAD
-from matplotlib import pyplot, rc
-import time
-from IPython import embed
-
 # Add strict versioning
 # from distutils.version import StrictVersion
-=======
->>>>>>> 44a005fb
 
 class SpectralStackPar(KeywordParSet):
     r"""
